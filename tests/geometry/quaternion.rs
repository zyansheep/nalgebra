#![cfg(feature = "arbitrary")]
#![allow(non_snake_case)]

use na::{Point3, Quaternion, Rotation3, Unit, UnitQuaternion, Vector3};

quickcheck!(
    /*
     *
     * Euler angles.
     *
     */
    fn from_euler_angles(r: f64, p: f64, y: f64) -> bool {
        let roll = UnitQuaternion::from_euler_angles(r, 0.0, 0.0);
        let pitch = UnitQuaternion::from_euler_angles(0.0, p, 0.0);
        let yaw = UnitQuaternion::from_euler_angles(0.0, 0.0, y);

        let rpy = UnitQuaternion::from_euler_angles(r, p, y);

        let rroll = roll.to_rotation_matrix();
        let rpitch = pitch.to_rotation_matrix();
        let ryaw = yaw.to_rotation_matrix();

        relative_eq!(rroll[(0, 0)],  1.0, epsilon = 1.0e-7) && // rotation wrt. x axis.
        relative_eq!(rpitch[(1, 1)], 1.0, epsilon = 1.0e-7) && // rotation wrt. y axis.
        relative_eq!(ryaw[(2, 2)],   1.0, epsilon = 1.0e-7) && // rotation wrt. z axis.
        relative_eq!(yaw * pitch * roll, rpy, epsilon = 1.0e-7)
    }

    fn euler_angles(r: f64, p: f64, y: f64) -> bool {
        let rpy = UnitQuaternion::from_euler_angles(r, p, y);
<<<<<<< HEAD
        let (roll, pitch, yaw) = rpy.to_euler_angles();
        relative_eq!(
            UnitQuaternion::from_euler_angles(roll, pitch, yaw),
            rpy,
            epsilon = 1.0e-7
        )
=======
        let (roll, pitch, yaw) = rpy.euler_angles();
        relative_eq!(UnitQuaternion::from_euler_angles(roll, pitch, yaw), rpy, epsilon = 1.0e-7)
>>>>>>> d702bf03
    }

    /*
     *
     * From/to rotation matrix.
     *
     */
    fn unit_quaternion_rotation_conversion(q: UnitQuaternion<f64>) -> bool {
        let r = q.to_rotation_matrix();
        let qq = UnitQuaternion::from_rotation_matrix(&r);
        let rr = qq.to_rotation_matrix();

        relative_eq!(q, qq, epsilon = 1.0e-7) && relative_eq!(r, rr, epsilon = 1.0e-7)
    }

    /*
     *
     * Point/Vector transformation.
     *
     */
    fn unit_quaternion_transformation(
        q: UnitQuaternion<f64>,
        v: Vector3<f64>,
        p: Point3<f64>,
    ) -> bool
    {
        let r = q.to_rotation_matrix();
        let rv = r * v;
        let rp = r * p;

        relative_eq!(q * v, rv, epsilon = 1.0e-7)
            && relative_eq!(q * &v, rv, epsilon = 1.0e-7)
            && relative_eq!(&q * v, rv, epsilon = 1.0e-7)
            && relative_eq!(&q * &v, rv, epsilon = 1.0e-7)
            && relative_eq!(q * p, rp, epsilon = 1.0e-7)
            && relative_eq!(q * &p, rp, epsilon = 1.0e-7)
            && relative_eq!(&q * p, rp, epsilon = 1.0e-7)
            && relative_eq!(&q * &p, rp, epsilon = 1.0e-7)
    }

    /*
     *
     * Inversion.
     *
     */
    fn unit_quaternion_inv(q: UnitQuaternion<f64>) -> bool {
        let iq = q.inverse();
        relative_eq!(&iq * &q, UnitQuaternion::identity(), epsilon = 1.0e-7)
            && relative_eq!(iq * &q, UnitQuaternion::identity(), epsilon = 1.0e-7)
            && relative_eq!(&iq * q, UnitQuaternion::identity(), epsilon = 1.0e-7)
            && relative_eq!(iq * q, UnitQuaternion::identity(), epsilon = 1.0e-7)
            && relative_eq!(&q * &iq, UnitQuaternion::identity(), epsilon = 1.0e-7)
            && relative_eq!(q * &iq, UnitQuaternion::identity(), epsilon = 1.0e-7)
            && relative_eq!(&q * iq, UnitQuaternion::identity(), epsilon = 1.0e-7)
            && relative_eq!(q * iq, UnitQuaternion::identity(), epsilon = 1.0e-7)
    }

    /*
     *
     * Quaterion * Vector == Rotation * Vector
     *
     */
    fn unit_quaternion_mul_vector(q: UnitQuaternion<f64>, v: Vector3<f64>, p: Point3<f64>) -> bool {
        let r = q.to_rotation_matrix();

        relative_eq!(q * v, r * v, epsilon = 1.0e-7) &&
        relative_eq!(q * p, r * p, epsilon = 1.0e-7) &&
        // Equivalence q = -q
        relative_eq!((-q) * v, r * v, epsilon = 1.0e-7) &&
        relative_eq!((-q) * p, r * p, epsilon = 1.0e-7)
    }

    /*
     *
     * Unit quaternion double-covering.
     *
     */
    fn unit_quaternion_double_covering(q: UnitQuaternion<f64>) -> bool {
        let mq = -q;

        mq == q && mq.angle() == q.angle() && mq.axis() == q.axis()
    }

    // Test that all operators (incl. all combinations of references) work.
    // See the top comment on `geometry/quaternion_ops.rs` for details on which operations are
    // supported.
    fn all_op_exist(
        q: Quaternion<f64>,
        uq: UnitQuaternion<f64>,
        v: Vector3<f64>,
        p: Point3<f64>,
        r: Rotation3<f64>,
        s: f64,
    ) -> bool
    {
        let uv = Unit::new_normalize(v);

        let qpq = q + q;
        let qmq = q - q;
        let qMq = q * q;
        let mq = -q;
        let qMs = q * s;
        let qDs = q / s;
        let sMq = s * q;

        let uqMuq = uq * uq;
        let uqMr = uq * r;
        let rMuq = r * uq;
        let uqDuq = uq / uq;
        let uqDr = uq / r;
        let rDuq = r / uq;

        let uqMp = uq * p;
        let uqMv = uq * v;
        let uqMuv = uq * uv;

        let mut qMs1 = q;

        let mut qMq1 = q;
        let mut qMq2 = q;

        let mut qpq1 = q;
        let mut qpq2 = q;

        let mut qmq1 = q;
        let mut qmq2 = q;

        let mut uqMuq1 = uq;
        let mut uqMuq2 = uq;

        let mut uqMr1 = uq;
        let mut uqMr2 = uq;

        let mut uqDuq1 = uq;
        let mut uqDuq2 = uq;

        let mut uqDr1 = uq;
        let mut uqDr2 = uq;

        qMs1 *= s;

        qMq1 *= q;
        qMq2 *= &q;

        qpq1 += q;
        qpq2 += &q;

        qmq1 -= q;
        qmq2 -= &q;

        uqMuq1 *= uq;
        uqMuq2 *= &uq;

        uqMr1 *= r;
        uqMr2 *= &r;

        uqDuq1 /= uq;
        uqDuq2 /= &uq;

        uqDr1 /= r;
        uqDr2 /= &r;

        qMs1 == qMs
            && qMq1 == qMq
            && qMq1 == qMq2
            && qpq1 == qpq
            && qpq1 == qpq2
            && qmq1 == qmq
            && qmq1 == qmq2
            && uqMuq1 == uqMuq
            && uqMuq1 == uqMuq2
            && uqMr1 == uqMr
            && uqMr1 == uqMr2
            && uqDuq1 == uqDuq
            && uqDuq1 == uqDuq2
            && uqDr1 == uqDr
            && uqDr1 == uqDr2
            && qpq == &q + &q
            && qpq == q + &q
            && qpq == &q + q
            && qmq == &q - &q
            && qmq == q - &q
            && qmq == &q - q
            && qMq == &q * &q
            && qMq == q * &q
            && qMq == &q * q
            && mq == -&q
            && qMs == &q * s
            && qDs == &q / s
            && sMq == s * &q
            && uqMuq == &uq * &uq
            && uqMuq == uq * &uq
            && uqMuq == &uq * uq
            && uqMr == &uq * &r
            && uqMr == uq * &r
            && uqMr == &uq * r
            && rMuq == &r * &uq
            && rMuq == r * &uq
            && rMuq == &r * uq
            && uqDuq == &uq / &uq
            && uqDuq == uq / &uq
            && uqDuq == &uq / uq
            && uqDr == &uq / &r
            && uqDr == uq / &r
            && uqDr == &uq / r
            && rDuq == &r / &uq
            && rDuq == r / &uq
            && rDuq == &r / uq
            && uqMp == &uq * &p
            && uqMp == uq * &p
            && uqMp == &uq * p
            && uqMv == &uq * &v
            && uqMv == uq * &v
            && uqMv == &uq * v
            && uqMuv == &uq * &uv
            && uqMuv == uq * &uv
            && uqMuv == &uq * uv
    }
);<|MERGE_RESOLUTION|>--- conflicted
+++ resolved
@@ -10,15 +10,15 @@
      *
      */
     fn from_euler_angles(r: f64, p: f64, y: f64) -> bool {
-        let roll = UnitQuaternion::from_euler_angles(r, 0.0, 0.0);
+        let roll  = UnitQuaternion::from_euler_angles(r, 0.0, 0.0);
         let pitch = UnitQuaternion::from_euler_angles(0.0, p, 0.0);
-        let yaw = UnitQuaternion::from_euler_angles(0.0, 0.0, y);
+        let yaw   = UnitQuaternion::from_euler_angles(0.0, 0.0, y);
 
         let rpy = UnitQuaternion::from_euler_angles(r, p, y);
 
-        let rroll = roll.to_rotation_matrix();
+        let rroll  = roll.to_rotation_matrix();
         let rpitch = pitch.to_rotation_matrix();
-        let ryaw = yaw.to_rotation_matrix();
+        let ryaw   = yaw.to_rotation_matrix();
 
         relative_eq!(rroll[(0, 0)],  1.0, epsilon = 1.0e-7) && // rotation wrt. x axis.
         relative_eq!(rpitch[(1, 1)], 1.0, epsilon = 1.0e-7) && // rotation wrt. y axis.
@@ -28,18 +28,10 @@
 
     fn euler_angles(r: f64, p: f64, y: f64) -> bool {
         let rpy = UnitQuaternion::from_euler_angles(r, p, y);
-<<<<<<< HEAD
-        let (roll, pitch, yaw) = rpy.to_euler_angles();
-        relative_eq!(
-            UnitQuaternion::from_euler_angles(roll, pitch, yaw),
-            rpy,
-            epsilon = 1.0e-7
-        )
-=======
         let (roll, pitch, yaw) = rpy.euler_angles();
         relative_eq!(UnitQuaternion::from_euler_angles(roll, pitch, yaw), rpy, epsilon = 1.0e-7)
->>>>>>> d702bf03
-    }
+    }
+
 
     /*
      *
@@ -47,11 +39,12 @@
      *
      */
     fn unit_quaternion_rotation_conversion(q: UnitQuaternion<f64>) -> bool {
-        let r = q.to_rotation_matrix();
+        let r  = q.to_rotation_matrix();
         let qq = UnitQuaternion::from_rotation_matrix(&r);
         let rr = qq.to_rotation_matrix();
 
-        relative_eq!(q, qq, epsilon = 1.0e-7) && relative_eq!(r, rr, epsilon = 1.0e-7)
+        relative_eq!(q, qq, epsilon = 1.0e-7) &&
+        relative_eq!(r, rr, epsilon = 1.0e-7)
     }
 
     /*
@@ -59,25 +52,22 @@
      * Point/Vector transformation.
      *
      */
-    fn unit_quaternion_transformation(
-        q: UnitQuaternion<f64>,
-        v: Vector3<f64>,
-        p: Point3<f64>,
-    ) -> bool
-    {
+    fn unit_quaternion_transformation(q: UnitQuaternion<f64>, v: Vector3<f64>, p: Point3<f64>) -> bool {
         let r = q.to_rotation_matrix();
         let rv = r * v;
         let rp = r * p;
 
-        relative_eq!(q * v, rv, epsilon = 1.0e-7)
-            && relative_eq!(q * &v, rv, epsilon = 1.0e-7)
-            && relative_eq!(&q * v, rv, epsilon = 1.0e-7)
-            && relative_eq!(&q * &v, rv, epsilon = 1.0e-7)
-            && relative_eq!(q * p, rp, epsilon = 1.0e-7)
-            && relative_eq!(q * &p, rp, epsilon = 1.0e-7)
-            && relative_eq!(&q * p, rp, epsilon = 1.0e-7)
-            && relative_eq!(&q * &p, rp, epsilon = 1.0e-7)
-    }
+        relative_eq!( q *  v, rv, epsilon = 1.0e-7) &&
+        relative_eq!( q * &v, rv, epsilon = 1.0e-7) &&
+        relative_eq!(&q *  v, rv, epsilon = 1.0e-7) &&
+        relative_eq!(&q * &v, rv, epsilon = 1.0e-7) &&
+
+        relative_eq!( q *  p, rp, epsilon = 1.0e-7) &&
+        relative_eq!( q * &p, rp, epsilon = 1.0e-7) &&
+        relative_eq!(&q *  p, rp, epsilon = 1.0e-7) &&
+        relative_eq!(&q * &p, rp, epsilon = 1.0e-7)
+    }
+
 
     /*
      *
@@ -86,14 +76,15 @@
      */
     fn unit_quaternion_inv(q: UnitQuaternion<f64>) -> bool {
         let iq = q.inverse();
-        relative_eq!(&iq * &q, UnitQuaternion::identity(), epsilon = 1.0e-7)
-            && relative_eq!(iq * &q, UnitQuaternion::identity(), epsilon = 1.0e-7)
-            && relative_eq!(&iq * q, UnitQuaternion::identity(), epsilon = 1.0e-7)
-            && relative_eq!(iq * q, UnitQuaternion::identity(), epsilon = 1.0e-7)
-            && relative_eq!(&q * &iq, UnitQuaternion::identity(), epsilon = 1.0e-7)
-            && relative_eq!(q * &iq, UnitQuaternion::identity(), epsilon = 1.0e-7)
-            && relative_eq!(&q * iq, UnitQuaternion::identity(), epsilon = 1.0e-7)
-            && relative_eq!(q * iq, UnitQuaternion::identity(), epsilon = 1.0e-7)
+        relative_eq!(&iq * &q, UnitQuaternion::identity(), epsilon = 1.0e-7) &&
+        relative_eq!( iq * &q, UnitQuaternion::identity(), epsilon = 1.0e-7) &&
+        relative_eq!(&iq *  q, UnitQuaternion::identity(), epsilon = 1.0e-7) &&
+        relative_eq!( iq *  q, UnitQuaternion::identity(), epsilon = 1.0e-7) &&
+
+        relative_eq!(&q * &iq, UnitQuaternion::identity(), epsilon = 1.0e-7) &&
+        relative_eq!( q * &iq, UnitQuaternion::identity(), epsilon = 1.0e-7) &&
+        relative_eq!(&q *  iq, UnitQuaternion::identity(), epsilon = 1.0e-7) &&
+        relative_eq!( q *  iq, UnitQuaternion::identity(), epsilon = 1.0e-7)
     }
 
     /*
@@ -125,34 +116,28 @@
     // Test that all operators (incl. all combinations of references) work.
     // See the top comment on `geometry/quaternion_ops.rs` for details on which operations are
     // supported.
-    fn all_op_exist(
-        q: Quaternion<f64>,
-        uq: UnitQuaternion<f64>,
-        v: Vector3<f64>,
-        p: Point3<f64>,
-        r: Rotation3<f64>,
-        s: f64,
-    ) -> bool
-    {
+    fn all_op_exist(q: Quaternion<f64>, uq: UnitQuaternion<f64>,
+                   v: Vector3<f64>, p: Point3<f64>, r: Rotation3<f64>,
+                   s: f64) -> bool {
         let uv = Unit::new_normalize(v);
 
         let qpq = q + q;
         let qmq = q - q;
         let qMq = q * q;
-        let mq = -q;
+        let mq  = -q;
         let qMs = q * s;
         let qDs = q / s;
         let sMq = s * q;
 
         let uqMuq = uq * uq;
-        let uqMr = uq * r;
-        let rMuq = r * uq;
+        let uqMr  = uq * r;
+        let rMuq  = r * uq;
         let uqDuq = uq / uq;
-        let uqDr = uq / r;
-        let rDuq = r / uq;
-
-        let uqMp = uq * p;
-        let uqMv = uq * v;
+        let uqDr  = uq / r;
+        let rDuq  = r / uq;
+
+        let uqMp  = uq * p;
+        let uqMv  = uq * v;
         let uqMuv = uq * uv;
 
         let mut qMs1 = q;
@@ -201,60 +186,81 @@
         uqDr1 /= r;
         uqDr2 /= &r;
 
-        qMs1 == qMs
-            && qMq1 == qMq
-            && qMq1 == qMq2
-            && qpq1 == qpq
-            && qpq1 == qpq2
-            && qmq1 == qmq
-            && qmq1 == qmq2
-            && uqMuq1 == uqMuq
-            && uqMuq1 == uqMuq2
-            && uqMr1 == uqMr
-            && uqMr1 == uqMr2
-            && uqDuq1 == uqDuq
-            && uqDuq1 == uqDuq2
-            && uqDr1 == uqDr
-            && uqDr1 == uqDr2
-            && qpq == &q + &q
-            && qpq == q + &q
-            && qpq == &q + q
-            && qmq == &q - &q
-            && qmq == q - &q
-            && qmq == &q - q
-            && qMq == &q * &q
-            && qMq == q * &q
-            && qMq == &q * q
-            && mq == -&q
-            && qMs == &q * s
-            && qDs == &q / s
-            && sMq == s * &q
-            && uqMuq == &uq * &uq
-            && uqMuq == uq * &uq
-            && uqMuq == &uq * uq
-            && uqMr == &uq * &r
-            && uqMr == uq * &r
-            && uqMr == &uq * r
-            && rMuq == &r * &uq
-            && rMuq == r * &uq
-            && rMuq == &r * uq
-            && uqDuq == &uq / &uq
-            && uqDuq == uq / &uq
-            && uqDuq == &uq / uq
-            && uqDr == &uq / &r
-            && uqDr == uq / &r
-            && uqDr == &uq / r
-            && rDuq == &r / &uq
-            && rDuq == r / &uq
-            && rDuq == &r / uq
-            && uqMp == &uq * &p
-            && uqMp == uq * &p
-            && uqMp == &uq * p
-            && uqMv == &uq * &v
-            && uqMv == uq * &v
-            && uqMv == &uq * v
-            && uqMuv == &uq * &uv
-            && uqMuv == uq * &uv
-            && uqMuv == &uq * uv
+        qMs1 == qMs  &&
+
+        qMq1 == qMq  &&
+        qMq1 == qMq2 &&
+
+        qpq1 == qpq  &&
+        qpq1 == qpq2 &&
+
+        qmq1 == qmq  &&
+        qmq1 == qmq2 &&
+
+        uqMuq1 == uqMuq  &&
+        uqMuq1 == uqMuq2 &&
+
+        uqMr1  == uqMr   &&
+        uqMr1  == uqMr2  &&
+
+        uqDuq1 == uqDuq  &&
+        uqDuq1 == uqDuq2 &&
+
+        uqDr1  == uqDr   &&
+        uqDr1  == uqDr2  &&
+
+        qpq == &q + &q &&
+        qpq ==  q + &q &&
+        qpq == &q +  q &&
+
+        qmq == &q - &q &&
+        qmq ==  q - &q &&
+        qmq == &q -  q &&
+
+        qMq == &q * &q &&
+        qMq ==  q * &q &&
+        qMq == &q *  q &&
+
+        mq == -&q &&
+
+        qMs == &q * s &&
+        qDs == &q / s &&
+        sMq == s * &q &&
+
+        uqMuq == &uq * &uq &&
+        uqMuq ==  uq * &uq &&
+        uqMuq == &uq *  uq &&
+
+        uqMr == &uq * &r &&
+        uqMr ==  uq * &r &&
+        uqMr == &uq *  r &&
+
+        rMuq == &r * &uq &&
+        rMuq ==  r * &uq &&
+        rMuq == &r *  uq &&
+
+        uqDuq == &uq / &uq &&
+        uqDuq ==  uq / &uq &&
+        uqDuq == &uq /  uq &&
+
+        uqDr == &uq / &r &&
+        uqDr ==  uq / &r &&
+        uqDr == &uq /  r &&
+
+        rDuq == &r / &uq &&
+        rDuq ==  r / &uq &&
+        rDuq == &r /  uq &&
+
+        uqMp == &uq * &p &&
+        uqMp ==  uq * &p &&
+        uqMp == &uq *  p &&
+
+        uqMv == &uq * &v &&
+        uqMv ==  uq * &v &&
+        uqMv == &uq *  v &&
+
+        uqMuv == &uq * &uv &&
+        uqMuv ==  uq * &uv &&
+        uqMuv == &uq *  uv
     }
 );