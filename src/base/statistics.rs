use std::mem::MaybeUninit;

use crate::allocator::Allocator;
use crate::storage::Storage;
use crate::{Const, DefaultAllocator, Dim, Matrix, OVector, RowOVector, Scalar, VectorSlice, U1};
use num::Zero;
use simba::scalar::{ClosedAdd, Field, SupersetOf};

/// # Folding on columns and rows
impl<T, R: Dim, C: Dim, S: Storage<T, R, C>> Matrix<T, R, C, S> {
    /// Returns a row vector where each element is the result of the application of `f` on the
    /// corresponding column of the original matrix.
    #[inline]
    #[must_use]
    pub fn compress_rows(
        &self,
        f: impl Fn(VectorSlice<'_, T, R, S::RStride, S::CStride>) -> T,
    ) -> RowOVector<T, C>
    where
        DefaultAllocator: Allocator<T, U1, C>,
    {
        let ncols = self.data.shape().1;
        let mut res = RowOVector::new_uninitialized_generic(Const::<1>, ncols);

        for i in 0..ncols.value() {
            // TODO: avoid bound checking of column.
            unsafe {
                *res.get_unchecked_mut((0, i)) = MaybeUninit::new(f(self.column(i)));
            }
        }

        unsafe { res.assume_init() }
    }

    /// Returns a column vector where each element is the result of the application of `f` on the
    /// corresponding column of the original matrix.
    ///
    /// This is the same as `self.compress_rows(f).transpose()`.
    #[inline]
    #[must_use]
    pub fn compress_rows_tr(
        &self,
        f: impl Fn(VectorSlice<'_, T, R, S::RStride, S::CStride>) -> T,
    ) -> OVector<T, C>
    where
        DefaultAllocator: Allocator<T, C>,
    {
        let ncols = self.data.shape().1;
        let mut res = Matrix::new_uninitialized_generic(ncols, Const::<1>);

        for i in 0..ncols.value() {
            // TODO: avoid bound checking of column.
            unsafe {
                *res.vget_unchecked_mut(i) = MaybeUninit::new(f(self.column(i)));
            }
        }

        unsafe { res.assume_init() }
    }

    /// Returns a column vector resulting from the folding of `f` on each column of this matrix.
    #[inline]
    #[must_use]
    pub fn compress_columns(
        &self,
<<<<<<< HEAD
        mut init: OVector<T, R>,
        f: impl Fn(&mut OVector<T, R>, VectorSlice<T, R, S::RStride, S::CStride>),
=======
        init: OVector<T, R>,
        f: impl Fn(&mut OVector<T, R>, VectorSlice<'_, T, R, S::RStride, S::CStride>),
>>>>>>> 441bfcb3
    ) -> OVector<T, R>
    where
        DefaultAllocator: Allocator<T, R>,
    {
        for i in 0..self.ncols() {
            f(&mut init, self.column(i))
        }

        init
    }
}

/// # Common statistics operations
impl<T: Scalar, R: Dim, C: Dim, S: Storage<T, R, C>> Matrix<T, R, C, S> {
    /*
     *
     * Sum computation.
     *
     */
    /// The sum of all the elements of this matrix.
    ///
    /// # Example
    ///
    /// ```
    /// # use nalgebra::Matrix2x3;
    ///
    /// let m = Matrix2x3::new(1.0, 2.0, 3.0,
    ///                        4.0, 5.0, 6.0);
    /// assert_eq!(m.sum(), 21.0);
    /// ```
    #[inline]
    #[must_use]
    pub fn sum(&self) -> T
    where
        T: ClosedAdd + Zero,
    {
        self.iter().cloned().fold(T::zero(), |a, b| a + b)
    }

    /// The sum of all the rows of this matrix.
    ///
    /// Use `.row_variance_tr` if you need the result in a column vector instead.
    ///
    /// # Example
    ///
    /// ```
    /// # use nalgebra::{Matrix2x3, Matrix3x2};
    /// # use nalgebra::{RowVector2, RowVector3};
    ///
    /// let m = Matrix2x3::new(1.0, 2.0, 3.0,
    ///                        4.0, 5.0, 6.0);
    /// assert_eq!(m.row_sum(), RowVector3::new(5.0, 7.0, 9.0));
    ///
    /// let mint = Matrix3x2::new(1,2,3,4,5,6);
    /// assert_eq!(mint.row_sum(), RowVector2::new(9,12));
    /// ```
    #[inline]
    #[must_use]
    pub fn row_sum(&self) -> RowOVector<T, C>
    where
        T: ClosedAdd + Zero,
        DefaultAllocator: Allocator<T, U1, C>,
    {
        self.compress_rows(|col| col.sum())
    }

    /// The sum of all the rows of this matrix. The result is transposed and returned as a column vector.
    ///
    /// # Example
    ///
    /// ```
    /// # use nalgebra::{Matrix2x3, Matrix3x2};
    /// # use nalgebra::{Vector2, Vector3};
    ///
    /// let m = Matrix2x3::new(1.0, 2.0, 3.0,
    ///                        4.0, 5.0, 6.0);
    /// assert_eq!(m.row_sum_tr(), Vector3::new(5.0, 7.0, 9.0));
    ///
    /// let mint = Matrix3x2::new(1,2,3,4,5,6);
    /// assert_eq!(mint.row_sum_tr(), Vector2::new(9,12));
    /// ```
    #[inline]
    #[must_use]
    pub fn row_sum_tr(&self) -> OVector<T, C>
    where
        T: ClosedAdd + Zero,
        DefaultAllocator: Allocator<T, C>,
    {
        self.compress_rows_tr(|col| col.sum())
    }

    /// The sum of all the columns of this matrix.
    ///
    /// # Example
    ///
    /// ```
    /// # use nalgebra::{Matrix2x3, Matrix3x2};
    /// # use nalgebra::{Vector2, Vector3};
    ///
    /// let m = Matrix2x3::new(1.0, 2.0, 3.0,
    ///                        4.0, 5.0, 6.0);
    /// assert_eq!(m.column_sum(), Vector2::new(6.0, 15.0));
    ///
    /// let mint = Matrix3x2::new(1,2,3,4,5,6);
    /// assert_eq!(mint.column_sum(), Vector3::new(3,7,11));
    /// ```
    #[inline]
    #[must_use]
    pub fn column_sum(&self) -> OVector<T, R>
    where
        T: ClosedAdd + Zero,
        DefaultAllocator: Allocator<T, R>,
    {
        let nrows = self.data.shape().0;
        self.compress_columns(OVector::zeros_generic(nrows, Const::<1>), |out, col| {
            *out += col;
        })
    }

    /*
     *
     * Variance computation.
     *
     */
    /// The variance of all the elements of this matrix.
    ///
    /// # Example
    ///
    /// ```
    /// # #[macro_use] extern crate approx;
    /// # use nalgebra::Matrix2x3;
    ///
    /// let m = Matrix2x3::new(1.0, 2.0, 3.0,
    ///                        4.0, 5.0, 6.0);
    /// assert_relative_eq!(m.variance(), 35.0 / 12.0, epsilon = 1.0e-8);
    /// ```
    #[inline]
    #[must_use]
    pub fn variance(&self) -> T
    where
        T: Field + SupersetOf<f64>,
    {
        if self.is_empty() {
            T::zero()
        } else {
            let val = self.iter().cloned().fold((T::zero(), T::zero()), |a, b| {
                (a.0 + b.inlined_clone() * b.inlined_clone(), a.1 + b)
            });
            let denom = T::one() / crate::convert::<_, T>(self.len() as f64);
            let vd = val.1 * denom.inlined_clone();
            val.0 * denom - vd.inlined_clone() * vd
        }
    }

    /// The variance of all the rows of this matrix.
    ///
    /// Use `.row_variance_tr` if you need the result in a column vector instead.
    /// # Example
    ///
    /// ```
    /// # use nalgebra::{Matrix2x3, RowVector3};
    ///
    /// let m = Matrix2x3::new(1.0, 2.0, 3.0,
    ///                        4.0, 5.0, 6.0);
    /// assert_eq!(m.row_variance(), RowVector3::new(2.25, 2.25, 2.25));
    /// ```
    #[inline]
    #[must_use]
    pub fn row_variance(&self) -> RowOVector<T, C>
    where
        T: Field + SupersetOf<f64>,
        DefaultAllocator: Allocator<T, U1, C>,
    {
        self.compress_rows(|col| col.variance())
    }

    /// The variance of all the rows of this matrix. The result is transposed and returned as a column vector.
    ///
    /// # Example
    ///
    /// ```
    /// # use nalgebra::{Matrix2x3, Vector3};
    ///
    /// let m = Matrix2x3::new(1.0, 2.0, 3.0,
    ///                        4.0, 5.0, 6.0);
    /// assert_eq!(m.row_variance_tr(), Vector3::new(2.25, 2.25, 2.25));
    /// ```
    #[inline]
    #[must_use]
    pub fn row_variance_tr(&self) -> OVector<T, C>
    where
        T: Field + SupersetOf<f64>,
        DefaultAllocator: Allocator<T, C>,
    {
        self.compress_rows_tr(|col| col.variance())
    }

    /// The variance of all the columns of this matrix.
    ///
    /// # Example
    ///
    /// ```
    /// # #[macro_use] extern crate approx;
    /// # use nalgebra::{Matrix2x3, Vector2};
    ///
    /// let m = Matrix2x3::new(1.0, 2.0, 3.0,
    ///                        4.0, 5.0, 6.0);
    /// assert_relative_eq!(m.column_variance(), Vector2::new(2.0 / 3.0, 2.0 / 3.0), epsilon = 1.0e-8);
    /// ```
    #[inline]
    #[must_use]
    pub fn column_variance(&self) -> OVector<T, R>
    where
        T: Field + SupersetOf<f64>,
        DefaultAllocator: Allocator<T, R>,
    {
        let (nrows, ncols) = self.data.shape();

        let mut mean = self.column_mean();
        mean.apply(|e| -(e.inlined_clone() * e));

        let denom = T::one() / crate::convert::<_, T>(ncols.value() as f64);
        self.compress_columns(mean, |out, col| {
            for i in 0..nrows.value() {
                unsafe {
                    let val = col.vget_unchecked(i);
                    *out.vget_unchecked_mut(i) +=
                        denom.inlined_clone() * val.inlined_clone() * val.inlined_clone()
                }
            }
        })
    }

    /*
     *
     * Mean computation.
     *
     */
    /// The mean of all the elements of this matrix.
    ///
    /// # Example
    ///
    /// ```
    /// # use nalgebra::Matrix2x3;
    ///
    /// let m = Matrix2x3::new(1.0, 2.0, 3.0,
    ///                        4.0, 5.0, 6.0);
    /// assert_eq!(m.mean(), 3.5);
    /// ```
    #[inline]
    #[must_use]
    pub fn mean(&self) -> T
    where
        T: Field + SupersetOf<f64>,
    {
        if self.is_empty() {
            T::zero()
        } else {
            self.sum() / crate::convert(self.len() as f64)
        }
    }

    /// The mean of all the rows of this matrix.
    ///
    /// Use `.row_mean_tr` if you need the result in a column vector instead.
    ///
    /// # Example
    ///
    /// ```
    /// # use nalgebra::{Matrix2x3, RowVector3};
    ///
    /// let m = Matrix2x3::new(1.0, 2.0, 3.0,
    ///                        4.0, 5.0, 6.0);
    /// assert_eq!(m.row_mean(), RowVector3::new(2.5, 3.5, 4.5));
    /// ```
    #[inline]
    #[must_use]
    pub fn row_mean(&self) -> RowOVector<T, C>
    where
        T: Field + SupersetOf<f64>,
        DefaultAllocator: Allocator<T, U1, C>,
    {
        self.compress_rows(|col| col.mean())
    }

    /// The mean of all the rows of this matrix. The result is transposed and returned as a column vector.
    ///
    /// # Example
    ///
    /// ```
    /// # use nalgebra::{Matrix2x3, Vector3};
    ///
    /// let m = Matrix2x3::new(1.0, 2.0, 3.0,
    ///                        4.0, 5.0, 6.0);
    /// assert_eq!(m.row_mean_tr(), Vector3::new(2.5, 3.5, 4.5));
    /// ```
    #[inline]
    #[must_use]
    pub fn row_mean_tr(&self) -> OVector<T, C>
    where
        T: Field + SupersetOf<f64>,
        DefaultAllocator: Allocator<T, C>,
    {
        self.compress_rows_tr(|col| col.mean())
    }

    /// The mean of all the columns of this matrix.
    ///
    /// # Example
    ///
    /// ```
    /// # use nalgebra::{Matrix2x3, Vector2};
    ///
    /// let m = Matrix2x3::new(1.0, 2.0, 3.0,
    ///                        4.0, 5.0, 6.0);
    /// assert_eq!(m.column_mean(), Vector2::new(2.0, 5.0));
    /// ```
    #[inline]
    #[must_use]
    pub fn column_mean(&self) -> OVector<T, R>
    where
        T: Field + SupersetOf<f64>,
        DefaultAllocator: Allocator<T, R>,
    {
        let (nrows, ncols) = self.data.shape();
        let denom = T::one() / crate::convert::<_, T>(ncols.value() as f64);
        self.compress_columns(OVector::zeros_generic(nrows, Const::<1>), |out, col| {
            out.axpy(denom.inlined_clone(), &col, T::one())
        })
    }
}<|MERGE_RESOLUTION|>--- conflicted
+++ resolved
@@ -63,13 +63,8 @@
     #[must_use]
     pub fn compress_columns(
         &self,
-<<<<<<< HEAD
         mut init: OVector<T, R>,
         f: impl Fn(&mut OVector<T, R>, VectorSlice<T, R, S::RStride, S::CStride>),
-=======
-        init: OVector<T, R>,
-        f: impl Fn(&mut OVector<T, R>, VectorSlice<'_, T, R, S::RStride, S::CStride>),
->>>>>>> 441bfcb3
     ) -> OVector<T, R>
     where
         DefaultAllocator: Allocator<T, R>,
